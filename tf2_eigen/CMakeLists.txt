--- conflicted
+++ resolved
@@ -7,7 +7,6 @@
   tf2
 )
 
-<<<<<<< HEAD
 # Finding Eigen is somewhat complicated because of our need to support Ubuntu
 # all the way back to saucy.  First we look for the Eigen3 cmake module
 # provided by the libeigen3-dev on newer Ubuntu.  If that fails, then we
@@ -26,17 +25,8 @@
 endif()
 
 include_directories(include
-                    ${catkin_INCLUDE_DIRS}
-                    ${EIGEN3_INCLUDE_DIRS})
-=======
-find_package(Eigen REQUIRED)
-add_definitions(${EIGEN_DEFINITIONS})
-
-include_directories(include)
-include_directories(${EIGEN_INCLUDE_DIRS})
-include_directories(${catkin_INCLUDE_DIRS})
-
->>>>>>> c1b373eb
+                    ${EIGEN3_INCLUDE_DIRS}
+                    ${catkin_INCLUDE_DIRS})
 
 catkin_package(
   INCLUDE_DIRS include
